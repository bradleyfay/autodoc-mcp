# AutoDocs MCP Server

**Intelligent documentation context provider for AI assistants**

<<<<<<< HEAD
<a href="https://glama.ai/mcp/servers/@bradleyfay/autodoc-mcp">
  <img width="380" height="200" src="https://glama.ai/mcp/servers/@bradleyfay/autodoc-mcp/badge" alt="AutoDocs Server MCP server" />
</a>

## Features
=======
AutoDocs MCP Server automatically provides AI assistants with contextual, version-specific documentation for Python project dependencies. It uses intelligent dependency resolution to include both the requested package and its most relevant dependencies, giving AI assistants comprehensive context for accurate code assistance.
>>>>>>> 32739586

## ✨ Features

### 🧠 **Phase 4: Dependency Context System**
- **Smart dependency resolution** with relevance scoring for major frameworks
- **AI-optimized documentation** extraction with token management
- **Concurrent fetching** of dependency documentation (3-5 second response times)
- **Contextual intelligence** - includes 3-8 most relevant dependencies automatically

### 🛠️ **Core Functionality**
- **Automatic dependency scanning** from pyproject.toml files
- **Version-specific caching** for optimal performance
- **Graceful degradation** with partial results on failures
- **FastMCP integration** for seamless AI tool compatibility

### 🎯 **Intelligent Context**
- **Framework-aware**: Special handling for FastAPI, Django, Flask ecosystems
- **Token-aware**: Respects context window limits (30k tokens default)
- **Performance-optimized**: Concurrent requests with caching
- **Configurable scope**: Primary-only, runtime deps, or smart context

## 🚀 Installation

### From PyPI (Recommended)
```bash
# Using uv (recommended)
uv tool install autodoc-mcp

# Using pip
pip install autodoc-mcp
```

### For Development
```bash
# Clone and install
git clone https://github.com/bradleyfay/autodoc-mcp.git
cd autodoc-mcp
uv sync --all-extras

# Run tests
uv run pytest

# Start development server
uv run python -m src.autodocs_mcp.main
```

## 🔌 Usage

### MCP Client Configuration

#### Cursor Desktop
Add to your Cursor settings (`Cmd+,` → Extensions → Rules for AI → MCP Servers):

```json
{
  "mcpServers": {
    "autodoc-mcp": {
      "command": "uv",
      "args": ["run", "--from", "autodoc-mcp", "autodocs-mcp"],
      "env": {
        "AUTODOCS_CACHE_DIR": "~/.autodocs/cache"
      }
    }
  }
}
```

#### Claude Desktop
Add to your claude_desktop_config.json:

```json
{
  "mcpServers": {
    "autodoc-mcp": {
      "command": "autodocs-mcp",
      "env": {
        "AUTODOCS_CACHE_DIR": "~/.autodocs/cache"
      }
    }
  }
}
```

#### Other MCP Clients
```json
{
  "mcpServers": {
    "autodoc-mcp": {
      "command": "python",
      "args": ["-m", "autodocs_mcp.main"],
      "cwd": "/path/to/autodoc-mcp",
      "env": {
        "AUTODOCS_CACHE_DIR": "~/.autodocs/cache"
      }
    }
  }
}
```

### Testing Your Setup

1. **Start the MCP server manually to test:**
   ```bash
   # Should show FastMCP startup screen
   uv run --from autodoc-mcp autodocs-mcp
   ```

2. **Test in your AI client:**
   - Ask: "What packages are available in this project?" (uses `scan_dependencies`)
   - Ask: "Tell me about the FastAPI package with its dependencies" (uses `get_package_docs_with_context`)

## 🛠️ Available MCP Tools

### `scan_dependencies`
Scans project dependencies from pyproject.toml files with graceful error handling.

**Parameters:**
- `project_path` (optional): Path to project directory (defaults to current directory)

**Returns:**
- Project metadata and dependency specifications
- Graceful degradation info for malformed dependencies
- Success/failure counts and error details

**Example:**
```python
# AI Assistant can call this to understand your project
{
  "success": true,
  "project_name": "my-fastapi-app",
  "total_dependencies": 12,
  "dependencies": [
    {"name": "fastapi", "version_constraint": ">=0.100.0"},
    {"name": "pydantic", "version_constraint": "^2.0.0"}
  ]
}
```

### `get_package_docs_with_context` ⭐ **Main Feature**
Retrieves comprehensive documentation context including the requested package and its most relevant dependencies.

**Parameters:**
- `package_name` (required): Primary package to document
- `version_constraint` (optional): Version constraint for primary package
- `include_dependencies` (optional): Include dependency context (default: true)
- `context_scope` (optional): "primary_only", "runtime", or "smart" (default: "smart")
- `max_dependencies` (optional): Maximum dependencies to include (default: 8)
- `max_tokens` (optional): Token budget for context (default: 30000)

**Returns:**
- Rich documentation context with primary package + key dependencies
- Performance metrics (response times, cache hits)
- Token estimates and context scope information

**Example:**
```python
# AI Assistant gets comprehensive context
{
  "success": true,
  "context": {
    "primary_package": {
      "name": "fastapi",
      "version": "0.104.1",
      "summary": "FastAPI framework, high performance...",
      "key_features": ["Automatic API docs", "Type hints", "Async support"],
      "main_classes": ["FastAPI", "APIRouter", "Depends"],
      "usage_examples": "from fastapi import FastAPI\napp = FastAPI()..."
    },
    "runtime_dependencies": [
      {
        "name": "pydantic",
        "version": "2.5.1",
        "why_included": "Required by fastapi",
        "summary": "Data validation using Python type hints",
        "key_features": ["Data validation", "Serialization"]
      },
      {
        "name": "starlette",
        "version": "0.27.0",
        "why_included": "Required by fastapi",
        "summary": "Lightweight ASGI framework/toolkit"
      }
    ],
    "context_scope": "with_runtime (2 deps)",
    "total_packages": 3,
    "token_estimate": 15420
  },
  "performance": {
    "total_time": 0.89,
    "cache_hits": 1,
    "cache_misses": 2
  }
}
```

### `get_package_docs` (Legacy)
Retrieves basic documentation for a single package without dependency context.

**Parameters:**
- `package_name` (required): Package to document
- `version_constraint` (optional): Version constraint
- `query` (optional): Filter documentation sections

**Note:** For rich context with dependencies, use `get_package_docs_with_context` instead.

### `refresh_cache`
Clears the local documentation cache.

**Returns:**
- Statistics about cleared entries and freed space

### `get_cache_stats`
Gets statistics about the documentation cache.

**Returns:**
- Cache statistics (total entries, size, hit rates)
- List of cached packages

## ⚙️ Configuration

### Environment Variables

- **`AUTODOCS_CACHE_DIR`**: Cache directory (default: `~/.autodocs/cache`)
- **`AUTODOCS_MAX_DEPENDENCY_CONTEXT`**: Max dependencies in context (default: 8)
- **`AUTODOCS_MAX_CONTEXT_TOKENS`**: Token budget for context (default: 30000)
- **`AUTODOCS_LOG_LEVEL`**: Logging level (default: INFO)

### Advanced Configuration

```bash
# Increase context size for complex projects
export AUTODOCS_MAX_DEPENDENCY_CONTEXT=12
export AUTODOCS_MAX_CONTEXT_TOKENS=50000

# Use custom cache location
export AUTODOCS_CACHE_DIR="/tmp/autodocs-cache"

# Enable debug logging
export AUTODOCS_LOG_LEVEL=DEBUG
```

## 🏗️ Architecture

### Intelligent Dependency Resolution
- **Relevance scoring**: Core frameworks (FastAPI, Django) get priority
- **Package relationships**: Framework-specific dependency boosts
- **Token awareness**: Respects context window limits
- **Graceful degradation**: Partial results when some deps fail

### Performance Optimizations
- **Version-based caching**: Immutable package versions cached indefinitely
- **Concurrent fetching**: Up to 5 simultaneous PyPI requests
- **Smart timeouts**: 15-second max for dependency fetching
- **Circuit breakers**: Prevents cascade failures

### AI-Optimized Output
- **Structured data**: Clean JSON with consistent formatting
- **Token estimation**: Helps AI clients manage context windows
- **Relevance filtering**: Only includes most important information
- **Context metadata**: Clear indication of what was included/excluded

## 🧪 Testing

```bash
# Run all tests
uv run pytest

# Run with coverage
uv run pytest --cov=src --cov-report=html

# Run linting
uv run ruff check

# Type checking
uv run mypy src

# Integration test with real packages
uv run python -c "
import asyncio
from src.autodocs_mcp.main import initialize_services
from src.autodocs_mcp.core.context_fetcher import create_context_fetcher
from src.autodocs_mcp.core.cache_manager import FileCacheManager
from pathlib import Path

async def test():
    await initialize_services()
    cache_manager = FileCacheManager(Path.home() / '.autodocs' / 'cache')
    await cache_manager.initialize()
    context_fetcher = await create_context_fetcher(cache_manager)

    context, metrics = await context_fetcher.fetch_package_context('fastapi')
    print(f'FastAPI context: {len(context.runtime_dependencies)} deps, {context.token_estimate} tokens')

asyncio.run(test())
"
```

## 🤔 Troubleshooting

### Common Issues

**"Context fetcher not initialized" error:**
- Ensure the MCP server started successfully
- Check logs for initialization errors
- Verify network connectivity to PyPI

**"No dependencies found" for known packages:**
- Check if the package has dependencies in its PyPI metadata
- Try with `context_scope="smart"` parameter
- Some packages have optional-only dependencies

**Slow response times:**
- Dependencies are fetched on first request (cache miss)
- Subsequent requests use cache (much faster)
- Network latency to PyPI affects first-time fetching

**MCP client can't connect:**
- Verify the command path in your MCP configuration
- Check if `autodoc-mcp` package is installed correctly
- Test manual server startup: `uv run --from autodoc-mcp autodocs-mcp`

### Debug Mode

```bash
# Enable debug logging
export AUTODOCS_LOG_LEVEL=DEBUG

# Run server manually to see debug output
uv run --from autodoc-mcp autodocs-mcp

# Check cache contents
ls ~/.autodocs/cache/
```

## 🔮 Roadmap

- **Multi-language support**: Expand beyond Python packages
- **Enhanced relevance scoring**: Machine learning-based dependency ranking
- **Semantic search**: Query-based documentation filtering
- **Performance monitoring**: Built-in metrics and alerting

## 📄 License

MIT License - see [LICENSE](LICENSE) for details.

## 🤝 Contributing

1. Fork the repository
2. Create a feature branch (`git checkout -b feature/amazing-feature`)
3. Follow conventional commits (`feat:`, `fix:`, `docs:`, etc.)
4. Run tests and linting (`uv run pytest && uv run ruff check`)
5. Create a Pull Request

---

**Built with ❤️ using [FastMCP](https://github.com/jlowin/fastmcp)**<|MERGE_RESOLUTION|>--- conflicted
+++ resolved
@@ -2,15 +2,11 @@
 
 **Intelligent documentation context provider for AI assistants**
 
-<<<<<<< HEAD
+AutoDocs MCP Server automatically provides AI assistants with contextual, version-specific documentation for Python project dependencies. It uses intelligent dependency resolution to include both the requested package and its most relevant dependencies, giving AI assistants comprehensive context for accurate code assistance.
+
 <a href="https://glama.ai/mcp/servers/@bradleyfay/autodoc-mcp">
   <img width="380" height="200" src="https://glama.ai/mcp/servers/@bradleyfay/autodoc-mcp/badge" alt="AutoDocs Server MCP server" />
 </a>
-
-## Features
-=======
-AutoDocs MCP Server automatically provides AI assistants with contextual, version-specific documentation for Python project dependencies. It uses intelligent dependency resolution to include both the requested package and its most relevant dependencies, giving AI assistants comprehensive context for accurate code assistance.
->>>>>>> 32739586
 
 ## ✨ Features
 
