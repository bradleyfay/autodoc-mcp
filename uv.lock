--- conflicted
+++ resolved
@@ -48,11 +48,7 @@
 
 [[package]]
 name = "autodoc-mcp"
-<<<<<<< HEAD
-version = "0.2.0"
-=======
 version = "0.1.7"
->>>>>>> 7aafc701
 source = { editable = "." }
 dependencies = [
     { name = "click" },
